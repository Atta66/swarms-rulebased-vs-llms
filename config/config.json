{
    "width": 600,
    "height": 400,
<<<<<<< HEAD
    "point_size": 5,
    "num_points": 4,
    "radius": 50,
=======
    "point_size": 3,
    "num_points": 3,
    "radius": 20,
    "perception_radius": 100,
>>>>>>> 9d60b388
    "colors": {
        "BLACK": [0, 0, 0],
        "RED": [255, 0, 0],
        "BLUE": [0, 0, 255],
        "WHITE": [255, 255, 255]
    },
    "agent1": {
<<<<<<< HEAD
        "name": "Agent1",
        "_comment1": "You are a particle. Your current position is {position}, and there are other particles at {other_positions}. If the distance between you and any other particle is less than {radius}, move in the opposite direction from the closest particle. Otherwise, move 10 units in the direction of the average position of all particles. Ensure that your updated position does not go out of the grid boundaries (0 to {width} for x, and 0 to {height} for y). Return your updated position in this exact format: (x, y). Do not include any additional text.",
        "_comment2": "You are a particle. Your current position is {position}, and there are other particles at {other_positions}. If the distance between you and any other particle is less than {radius}, move in the opposite direction from the closest particle. Otherwise, move 10 units in the direction of the average position of all particles, calculated from {other_positions}. Ensure that your updated position does not go out of the grid boundaries (0 to {width} for x, and 0 to {height} for y). Return your updated position in this exact format: (x, y). Do not include any additional text.",
        "_comment3": "You are a particle. Your current position is {position}, and there are other particles at {other_positions}. If the distance between you and any other particle is less than {radius}, move in the opposite direction from the closest particle by 30 units. Otherwise, move in the direction of the average position of all particles including you by 20 units, calculated from {position} and {other_positions}. Return your updated position in this exact format: (x, y). Do not include any additional text, explanations, or formatting.",
        "instructions": "You are a particle. Your current position is {position}, and there are other particles at {other_positions}. Calculate the average position of all particles, including yourself. If the average position is within a radius of 150 from your current position, move in the opposite direction by 10 units. Otherwise, move 10 units in the direction of the average position. Return your updated position in this exact format: (x, y). Do not include any additional text, explanations, or formatting."
    },
    "coordinates": [
        [50.0, 200.0],
        [450.0, 200.0],
        [300.0, 50.0],
        [300.0, 350.0]
=======
        "name": "SeparationAgent",
        "instructions": "You are a boid particle. Your current position is {position}, and your velocity is {velocity}. There are {num_points} other boids with positions and velocities: {other_agents}. Calculate your new position based on the Separation rule: Avoid getting too close to other boids within a radius of {radius}. Ensure that the updated position does not go out of the grid boundaries (0 to {width} for x, and 0 to {height} for y). Return your updated position in this exact format: (x, y). Do not include any additional text, explanations, or formatting."
    },
    "agent2": {
        "name": "CohesionAgent",
        "instructions": "You are a boid particle. Your current position is {position}, and your velocity is {velocity}. There are {num_points} other boids with positions and velocities: {other_agents}. Calculate your new position based on the Cohesion rule: Move slightly toward the average position of nearby boids within a radius of {perception_radius}. Ensure that the updated position does not go out of the grid boundaries (0 to {width} for x, and 0 to {height} for y). Return your updated position in this exact format: (x, y). Do not include any additional text, explanations, or formatting."
    },
    "agent3": {
        "name": "AlignmentAgent",
        "instructions": "You are a boid particle. Your current position is {position}, and your velocity is {velocity}. There are {num_points} other boids with positions and velocities: {other_agents}. Calculate your new velocity based on the Alignment rule: Align your velocity with the average velocity of nearby boids within a radius of {perception_radius}. Return your updated velocity in this exact format: (vx, vy). Do not include any additional text, explanations, or formatting."
    },
    "coordinates": [
        [50.0, 100.0],
        [300.0, 50.0],
        [450.0, 200.0]
    ],
    "velocities": [
        [15.2, -8.7],
        [-12.4, 10.1],
        [9.8, -14.3]
>>>>>>> 9d60b388
    ]
}<|MERGE_RESOLUTION|>--- conflicted
+++ resolved
@@ -1,16 +1,10 @@
 {
     "width": 600,
     "height": 400,
-<<<<<<< HEAD
-    "point_size": 5,
-    "num_points": 4,
-    "radius": 50,
-=======
     "point_size": 3,
     "num_points": 3,
     "radius": 20,
     "perception_radius": 100,
->>>>>>> 9d60b388
     "colors": {
         "BLACK": [0, 0, 0],
         "RED": [255, 0, 0],
@@ -18,19 +12,6 @@
         "WHITE": [255, 255, 255]
     },
     "agent1": {
-<<<<<<< HEAD
-        "name": "Agent1",
-        "_comment1": "You are a particle. Your current position is {position}, and there are other particles at {other_positions}. If the distance between you and any other particle is less than {radius}, move in the opposite direction from the closest particle. Otherwise, move 10 units in the direction of the average position of all particles. Ensure that your updated position does not go out of the grid boundaries (0 to {width} for x, and 0 to {height} for y). Return your updated position in this exact format: (x, y). Do not include any additional text.",
-        "_comment2": "You are a particle. Your current position is {position}, and there are other particles at {other_positions}. If the distance between you and any other particle is less than {radius}, move in the opposite direction from the closest particle. Otherwise, move 10 units in the direction of the average position of all particles, calculated from {other_positions}. Ensure that your updated position does not go out of the grid boundaries (0 to {width} for x, and 0 to {height} for y). Return your updated position in this exact format: (x, y). Do not include any additional text.",
-        "_comment3": "You are a particle. Your current position is {position}, and there are other particles at {other_positions}. If the distance between you and any other particle is less than {radius}, move in the opposite direction from the closest particle by 30 units. Otherwise, move in the direction of the average position of all particles including you by 20 units, calculated from {position} and {other_positions}. Return your updated position in this exact format: (x, y). Do not include any additional text, explanations, or formatting.",
-        "instructions": "You are a particle. Your current position is {position}, and there are other particles at {other_positions}. Calculate the average position of all particles, including yourself. If the average position is within a radius of 150 from your current position, move in the opposite direction by 10 units. Otherwise, move 10 units in the direction of the average position. Return your updated position in this exact format: (x, y). Do not include any additional text, explanations, or formatting."
-    },
-    "coordinates": [
-        [50.0, 200.0],
-        [450.0, 200.0],
-        [300.0, 50.0],
-        [300.0, 350.0]
-=======
         "name": "SeparationAgent",
         "instructions": "You are a boid particle. Your current position is {position}, and your velocity is {velocity}. There are {num_points} other boids with positions and velocities: {other_agents}. Calculate your new position based on the Separation rule: Avoid getting too close to other boids within a radius of {radius}. Ensure that the updated position does not go out of the grid boundaries (0 to {width} for x, and 0 to {height} for y). Return your updated position in this exact format: (x, y). Do not include any additional text, explanations, or formatting."
     },
@@ -51,6 +32,5 @@
         [15.2, -8.7],
         [-12.4, 10.1],
         [9.8, -14.3]
->>>>>>> 9d60b388
     ]
 }